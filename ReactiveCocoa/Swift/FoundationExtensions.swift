//
//  FoundationExtensions.swift
//  ReactiveCocoa
//
//  Created by Justin Spahr-Summers on 2014-10-19.
//  Copyright (c) 2014 GitHub. All rights reserved.
//

import Foundation
import enum Result.NoError

extension NotificationCenter {
	/// Returns a producer of notifications posted that match the given criteria.
	/// If the `object` is deallocated before starting the producer, it will 
	/// terminate immediatelly with an Interrupted event. Otherwise, the producer
	/// will not terminate naturally, so it must be explicitly disposed to avoid
	/// leaks.
<<<<<<< HEAD
	public func rac_notifications(_ name: Notification.Name, object: AnyObject? = nil) -> SignalProducer<Notification, NoError> {
=======
	public func rac_notifications(for name: Notification.Name, object: AnyObject? = nil) -> SignalProducer<Notification, NoError> {
>>>>>>> 21ec54ef
		// We're weakly capturing an optional reference here, which makes destructuring awkward.
		let objectWasNil = (object == nil)
		return SignalProducer { [weak object] observer, disposable in
			guard object != nil || objectWasNil else {
				observer.sendInterrupted()
				return
			}

			let notificationObserver = self.addObserver(forName: name, object: object, queue: nil) { notification in
				observer.sendNext(notification)
			}

			disposable += {
				self.removeObserver(notificationObserver)
			}
		}
	}
}

private let defaultSessionError = NSError(domain: "org.reactivecocoa.ReactiveCocoa.rac_dataWithRequest", code: 1, userInfo: nil)

extension URLSession {
	/// Returns a producer that will execute the given request once for each
	/// invocation of start().
	public func rac_dataWithRequest(_ request: URLRequest) -> SignalProducer<(Data, URLResponse), NSError> {
		return SignalProducer { observer, disposable in
			let task = self.dataTask(with: request) { data, response, error in
				if let data = data, response = response {
					observer.sendNext((data, response))
					observer.sendCompleted()
				} else {
					observer.sendFailed(error ?? defaultSessionError)
				}
			}

			disposable += {
				task.cancel()
			}
			task.resume()
		}
	}
}<|MERGE_RESOLUTION|>--- conflicted
+++ resolved
@@ -15,11 +15,7 @@
 	/// terminate immediatelly with an Interrupted event. Otherwise, the producer
 	/// will not terminate naturally, so it must be explicitly disposed to avoid
 	/// leaks.
-<<<<<<< HEAD
-	public func rac_notifications(_ name: Notification.Name, object: AnyObject? = nil) -> SignalProducer<Notification, NoError> {
-=======
 	public func rac_notifications(for name: Notification.Name, object: AnyObject? = nil) -> SignalProducer<Notification, NoError> {
->>>>>>> 21ec54ef
 		// We're weakly capturing an optional reference here, which makes destructuring awkward.
 		let objectWasNil = (object == nil)
 		return SignalProducer { [weak object] observer, disposable in
