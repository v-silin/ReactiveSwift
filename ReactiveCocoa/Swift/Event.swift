//
//  Event.swift
//  ReactiveCocoa
//
//  Created by Justin Spahr-Summers on 2015-01-16.
//  Copyright (c) 2015 GitHub. All rights reserved.
//

import LlamaKit

internal func doNothing<T>(value: T) {}
internal func doNothing() {}

/// Represents a signal event.
///
/// Signals must conform to the grammar:
/// `Next* (Error | Completed | Interrupted)?`
public enum Event<T, E: ErrorType> {
	/// A value provided by the signal.
	case Next(Box<T>)

	/// The signal terminated because of an error. No further events will be
	/// received.
	case Error(Box<E>)

	/// The signal successfully terminated. No further events will be received.
	case Completed

	/// Event production on the signal has been interrupted. No further events
	/// will be received.
	case Interrupted

	/// Whether this event indicates signal termination (i.e., that no further
	/// events will be received).
	public var isTerminating: Bool {
		switch self {
		case .Next:
			return false

		case .Error:
			return true

<<<<<<< HEAD
	/// Case analysis on the receiver.
	public func event<U>(@noescape #ifNext: T -> U, @noescape ifError: E -> U, @autoclosure ifCompleted: () -> U) -> U {
		switch self {
		case let .Next(box):
			return ifNext(box.unbox)

		case let .Error(box):
			return ifError(box.unbox)
=======
		case .Completed:
			return true
>>>>>>> daab3c7a

		case .Interrupted:
			return true
		}
	}

	/// Lifts the given function over the event's value.
	public func map<U>(f: T -> U) -> Event<U, E> {
		switch self {
		case let .Next(value):
			return Event<U, E>.Next(Box(f(value.unbox)))

		case let .Error(error):
			return Event<U, E>.Error(error)

		case .Completed:
			return .Completed

		case .Interrupted:
			return .Interrupted
		}
	}

	/// Creates a sink that can receive events of this type, then invoke the
	/// given handlers based on the kind of event received.
	public static func sink(next: T -> () = doNothing, error: E -> () = doNothing, completed: () -> () = doNothing, interrupted: () -> () = doNothing) -> SinkOf<Event> {
		return SinkOf { event in
			switch event {
			case let .Next(value):
				next(value.unbox)

			case let .Error(err):
				error(err.unbox)

			case .Completed:
				completed()

			case .Interrupted:
				interrupted()
			}
		}
	}
}

public func == <T: Equatable, E: Equatable> (lhs: Event<T, E>, rhs: Event<T, E>) -> Bool {
	switch (lhs, rhs) {
	case let (.Next(left), .Next(right)):
		return left.unbox == right.unbox

	case let (.Error(left), .Error(right)):
		return left.unbox == right.unbox

	case (.Completed, .Completed):
		return true

	case (.Interrupted, .Interrupted):
		return true

	default:
		return false
	}
}

extension Event: Printable {
	public var description: String {
		switch self {
		case let .Next(value):
			return "NEXT \(value.unbox)"

		case let .Error(error):
			return "ERROR \(error.unbox)"

		case .Completed:
			return "COMPLETED"

		case .Interrupted:
			return "INTERRUPTED"
		}
	}
}

/// Puts a `Next` event into the given sink.
public func sendNext<T, E>(sink: SinkOf<Event<T, E>>, value: T) {
	sink.put(Event<T, E>.Next(Box(value)))
}

/// Puts an `Error` event into the given sink.
public func sendError<T, E>(sink: SinkOf<Event<T, E>>, error: E) {
	sink.put(Event<T, E>.Error(Box(error)))
}

/// Puts a `Completed` event into the given sink.
public func sendCompleted<T, E>(sink: SinkOf<Event<T, E>>) {
	sink.put(Event<T, E>.Completed)
}

/// Puts a `Interrupted` event into the given sink.
public func sendInterrupted<T, E>(sink: SinkOf<Event<T, E>>) {
	sink.put(Event<T, E>.Interrupted)
}<|MERGE_RESOLUTION|>--- conflicted
+++ resolved
@@ -40,19 +40,8 @@
 		case .Error:
 			return true
 
-<<<<<<< HEAD
-	/// Case analysis on the receiver.
-	public func event<U>(@noescape #ifNext: T -> U, @noescape ifError: E -> U, @autoclosure ifCompleted: () -> U) -> U {
-		switch self {
-		case let .Next(box):
-			return ifNext(box.unbox)
-
-		case let .Error(box):
-			return ifError(box.unbox)
-=======
 		case .Completed:
 			return true
->>>>>>> daab3c7a
 
 		case .Interrupted:
 			return true
