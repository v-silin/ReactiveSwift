//
//  Bag.swift
//  ReactiveCocoa
//
//  Created by Justin Spahr-Summers on 2014-07-10.
//  Copyright (c) 2014 GitHub. All rights reserved.
//

/// A uniquely identifying token for removing a value that was inserted into a
/// Bag.
public final class RemovalToken {
	private var identifier: UInt?

	private init(identifier: UInt) {
		self.identifier = identifier
	}
}

/// An unordered, non-unique collection of values of type `Element`.
public struct Bag<Element> {
	private var elements: [BagElement<Element>] = []
	private var currentIdentifier: UInt = 0

	public init() {
	}

<<<<<<< HEAD
	/// Inserts the given value in the collection, and returns a token that can
	/// later be passed to removeValueForToken().
	@discardableResult
	public mutating func insert(_ value: Element) -> RemovalToken {
=======
	/// Insert the given value into `self`, and return a token that can
	/// later be passed to `removeValueForToken()`.
	///
	/// - parameters:
	///   - value: A value that will be inserted.
	public mutating func insert(value: Element) -> RemovalToken {
>>>>>>> f214c9d5
		let (nextIdentifier, overflow) = UInt.addWithOverflow(currentIdentifier, 1)
		if overflow {
			reindex()
		}

		let token = RemovalToken(identifier: currentIdentifier)
		let element = BagElement(value: value, identifier: currentIdentifier, token: token)

		elements.append(element)
		currentIdentifier = nextIdentifier

		return token
	}

	/// Remove a value, given the token returned from `insert()`.
	///
	/// - note: If the value has already been removed, nothing happens.
	///
<<<<<<< HEAD
	/// If the value has already been removed, nothing happens.
	public mutating func remove(using token: RemovalToken) {
=======
	/// - parameters:
	///   - token: A token returned from a call to `insert()`.
	public mutating func removeValueForToken(token: RemovalToken) {
>>>>>>> f214c9d5
		if let identifier = token.identifier {
			// Removal is more likely for recent objects than old ones.
			for i in elements.indices.reversed() {
				if elements[i].identifier == identifier {
					elements.remove(at: i)
					token.identifier = nil
					break
				}
			}
		}
	}

	/// In the event of an identifier overflow (highly, highly unlikely), reset
	/// all current identifiers to reclaim a contiguous set of available
	/// identifiers for the future.
	private mutating func reindex() {
		for i in elements.indices {
			currentIdentifier = UInt(i)

			elements[i].identifier = currentIdentifier
			elements[i].token.identifier = currentIdentifier
		}
	}
}

extension Bag: Collection {
	public typealias Index = Array<Element>.Index

	public var startIndex: Index {
		return elements.startIndex
	}
	
	public var endIndex: Index {
		return elements.endIndex
	}

	public subscript(index: Index) -> Element {
		return elements[index].value
	}

	public func index(after i: Index) -> Index {
		return i + 1
	}
}

private struct BagElement<Value> {
	let value: Value
	var identifier: UInt
	let token: RemovalToken
}

extension BagElement: CustomStringConvertible {
	var description: String {
		return "BagElement(\(value))"
	}
}<|MERGE_RESOLUTION|>--- conflicted
+++ resolved
@@ -24,19 +24,13 @@
 	public init() {
 	}
 
-<<<<<<< HEAD
-	/// Inserts the given value in the collection, and returns a token that can
-	/// later be passed to removeValueForToken().
-	@discardableResult
-	public mutating func insert(_ value: Element) -> RemovalToken {
-=======
 	/// Insert the given value into `self`, and return a token that can
 	/// later be passed to `removeValueForToken()`.
 	///
 	/// - parameters:
 	///   - value: A value that will be inserted.
-	public mutating func insert(value: Element) -> RemovalToken {
->>>>>>> f214c9d5
+	@discardableResult
+	public mutating func insert(_ value: Element) -> RemovalToken {
 		let (nextIdentifier, overflow) = UInt.addWithOverflow(currentIdentifier, 1)
 		if overflow {
 			reindex()
@@ -55,14 +49,9 @@
 	///
 	/// - note: If the value has already been removed, nothing happens.
 	///
-<<<<<<< HEAD
-	/// If the value has already been removed, nothing happens.
-	public mutating func remove(using token: RemovalToken) {
-=======
 	/// - parameters:
 	///   - token: A token returned from a call to `insert()`.
-	public mutating func removeValueForToken(token: RemovalToken) {
->>>>>>> f214c9d5
+	public mutating func remove(using token: RemovalToken) {
 		if let identifier = token.identifier {
 			// Removal is more likely for recent objects than old ones.
 			for i in elements.indices.reversed() {
